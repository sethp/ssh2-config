#![warn(missing_docs, unused_results)]
#![cfg_attr(test, deny(warnings))]

use core::str::CharIndices;
use std::fmt;
use std::iter::Peekable;
#[allow(unused)]
use std::str::MatchIndices;

/// SSHOption represents a single configuration parameter.
///
/// For details on the individual meaning of these options, see [ssh_config(5)][0].
///
/// [0]: https://man.openbsd.org/OpenBSD-current/man5/ssh_config.5
#[derive(Debug, PartialEq, Eq)]
#[allow(missing_docs)]
#[non_exhaustive]
pub enum SSHOption {
    User(User),
    Port(Port),
    Hostname(Hostname),
    Host(Host),
    SendEnv(SendEnv),
}

pub type User = String;
pub type Port = u16;
pub type Hostname = String;
pub type Host = String;

pub type SendEnv = Vec<Env>;

#[derive(Debug, PartialEq, Eq)]
pub enum Env {
    Send(String),
    Rm(String),
}

/// parse_opt reads a single option from a single line of config.
///
/// The ssh_config format is entirely line-oriented (no option may span multiple lines), so it's best to use
/// this in coordination with either [`str::lines`] or [`io::Lines`]. This function returns
/// `Result<Option<_>, _>` as it is possible to successfully parse no option from
/// either a comment or a blank line.
///
/// [`str::lines`]: https://doc.rust-lang.org/std/primitive.str.html#method.lines
/// [`io::Lines`]: https://doc.rust-lang.org/std/io/struct.Lines.html
///
/// # Example
///
/// ```
/// use ssh2_config::option::{parse_opt, SSHOption};
///
/// let opts: Result<Vec<_>, _> = r#"# a comment
/// Hostname example.com
/// Port 22
/// "#
///     .lines()
///     .filter_map(|line| parse_opt(line).transpose())
///     .collect();
///
/// assert_eq!(
///     opts.unwrap(),
///     vec![SSHOption::Hostname(String::from("example.com")), SSHOption::Port(22)],
/// );
/// ```
pub fn parse_opt<S>(line: S) -> Result<Option<SSHOption>, Error>
where
    S: AsRef<str>,
{
    parse_tokens(line.as_ref(), |keyword, args| {
        std::convert::TryFrom::try_from((keyword, args))
    })
}

impl std::str::FromStr for SSHOption {
    type Err = Error;

    fn from_str(s: &str) -> Result<Self, Self::Err> {
        match parse_opt(s).transpose() {
            Some(res) => res,
            None => Err(Error::MissingArgument),
        }
    }
}

impl<A> std::convert::TryFrom<(&str, &mut A)> for SSHOption
where
    A: Arguments,
{
    type Error = Error;

    fn try_from((keyword, args): (&str, &mut A)) -> Result<Self, Self::Error> {
        // TODO: it's a context-sensitive grammar for UserKnownHostsFile, GlobalKnownHostsFile, and RekeyLimit.
        use SSHOption::*;

        // TODO: unicase?
        match keyword.to_ascii_lowercase().as_str() {
            "user" => args.map_owned(User),
            "port" => args.map_next(|arg, _| Ok(Port(a2port(arg)?))),
            "hostname" => args.map_owned(Hostname),
            "host" => args.map_owned(Host),
            "sendenv" => Ok(SendEnv(
                args.map(|maybe_arg| {
                    maybe_arg.map(|arg| {
                        if arg.starts_with("-") {
                            Env::Rm(arg)
                        } else {
                            Env::Send(arg)
                        }
                    })
                })
                .collect::<Result<_, _>>()?,
            )),

            _ => Err(Error::from(DetailedError::BadOption(keyword.to_string()))),
        }
    }
}

#[cfg(not(feature = "with_libc"))]
fn a2port(s: &str) -> Result<u16, std::num::ParseIntError> {
    s.parse()
}

// See: https://github.com/openssh/openssh-portable/blob/e073106f370cdd2679e41f6f55a37b491f0e82fe/misc.c#L414-L432
#[cfg(feature = "with_libc")]
fn a2port(s: &str) -> Result<u16, std::num::ParseIntError> {
    use libc::getservbyname;
    use std::convert::TryInto;
    use std::ffi::CString;

    match s.parse() {
        res @ Ok(_) => res,
        num_err @ Err(_) => {
            match CString::new(s) {
                Ok(cstr) => {
                    let tcp = CString::new("tcp").expect("CString::new failed");
                    let servent = unsafe { getservbyname(cstr.as_ptr(), tcp.as_ptr()) };

                    if servent.is_null() {
                        num_err
                    } else {
                        // SAFETY: servent is not null
                        // network byte order is big-endian
                        Ok(u16::from_be(unsafe { (*servent).s_port }.try_into().expect(
                        "`/etc/services` database entry for port out of range (<0 or >65,535)",
                    )))
                    }
                }
                Err(_) => num_err,
            }
        }
    }
}

/// Accepts a line and calls the provided closure with exactly one tokenized option.
///
/// It normalizes the tokens into single argument form by handling quoted segments:
///
/// ```
/// use ssh2_config::option::{Arguments, Error, parse_tokens, Token, Tokens};
///
/// parse_tokens::<_, _, Error>(r#""option" "Hello There""#, |opt, args| {
///     assert_eq!(opt, "option");
///     args.map_next(|val, _| {
///         Ok(assert_eq!(val, "Hello There"))
///     })
/// })
/// .expect("parse failed")
/// .expect("nothing found");
/// ```
///
/// `parse_tokens` will also check that either all of the tokens from a line are consumed, or, for
/// compatibility reasons, that the next unconsumed token is empty. Also for compatibility reasons, lines
/// beginning with two empty arguments are considered entirely empty.
///
/// Note that, since all of the known ssh option keywords are exclusively in the ASCII character space,
/// we avoid handling of arbitrary unicode code points in the key portion of the line.
///
/// Note also that there are some unexpected arrangements of tokens that ssh will accept. For more
/// information on these, see [`Args`] and [`Token`].
///
/// [`Args`]: crate::option::Args
/// [`Token`]: crate::option::Token
pub fn parse_tokens<T, F, E>(line: &str, f: F) -> Result<Option<T>, Error>
where
    F: FnOnce(&str, &mut Args) -> Result<T, E>,
    Error: From<E>,
{
    let mut args = Args::new(tokens(line));
    if !args.has_next() {
        return Ok(None);
    }

    let res = args.map_next(|k, args| {
        // COMPAT: consider a line with two empty keywords to be blank
        if !k.is_empty() {
            Ok(Some(f(&k, args)?))
        } else {
            // Skip one empty keyword, give up after two
            args.map_next(|k, args| {
                if !k.is_empty() {
                    Ok(Some(f(&k, args)?))
                } else {
                    Ok(None)
                }
            })
        }
        // END COMPAT
    })?;

    if res.is_none() {
        return Ok(None);
    }

    match args.0.next() {
        None => Ok(res),
        // COMPAT: allow anything following an "empty" argument
        Some(Token::Delim) => Ok(res),
        Some(Token::Word(s)) | Some(Token::Quoted(s)) if s.is_empty() => Ok(res),
        // END COMPAT
        Some(Token::Word(s)) | Some(Token::Quoted(s)) => Err(Error::TrailingGarbage(s.to_owned())),
        Some(Token::Invalid(s)) => Err(Error::UnmatchedQuote(s.to_owned())),
    }
}

/// Error represents the ways parsing an ssh config option can fail.
///
/// Broadly there are two "kinds" of failure: a failure specific to parsing the option,
/// or a failure to make sense of the config statement as a whole. These are, respectively, represented
/// by the `Err` variant, and the other variants.
#[derive(Debug)]
pub enum Error {
    /// Missing argument, ex. `Port`
    MissingArgument,
    /// Unmatched quote, ex. `GlobalKnownHostsFile "/etc/ssh/ssh_known_hosts /etc/ssh/ssh_known_hosts2`
    UnmatchedQuote(String),
    /// Trailing arguments, ex. `Port 22 tcp`
    TrailingGarbage(String),

    /// A contextually specific error, ex. `Port -1`
    Detailed(DetailedError),
}

/// DetailedError represents the various kinds of contextual failures possible when parsing an
/// individual option.
///
/// The broadest categories are `UnsupportedOption` and `BadOption` which refer to known-invalid
/// and unknown options respectively. Whether the other variants are possible depends on which
/// keyword begins the line.
#[derive(Debug)]
#[non_exhaustive]
pub enum DetailedError {
    /// UnsupportedOption occurs when an option was recognized as no longer supported.
    UnsupportedOption(String),
    /// BadOption occurs when we encounter an unknown or misspelled option.
    BadOption(String),

    /// InvalidPort occurs when we encounter a port that can't be recognize, e.g. `Port -1`
    InvalidPort(std::num::ParseIntError),
}

impl From<std::num::ParseIntError> for Error {
    fn from(e: std::num::ParseIntError) -> Self {
        DetailedError::InvalidPort(e).into()
    }
}

impl std::error::Error for Error {}

impl fmt::Display for Error {
    fn fmt(&self, f: &mut fmt::Formatter) -> fmt::Result {
        match *self {
            Error::MissingArgument => write!(f, "missing argument"),
            Error::UnmatchedQuote(ref invalid) => {
                write!(f, "no matching `\"` found: \"{}", invalid)
            }
            Error::TrailingGarbage(ref garbage) => {
                write!(f, "garbage at end of line, starting at: {}", garbage)
            }

            Error::Detailed(ref err) => write!(f, "{}", err),
        }
    }
}

impl std::error::Error for DetailedError {}

impl fmt::Display for DetailedError {
    fn fmt(&self, f: &mut fmt::Formatter) -> fmt::Result {
        use DetailedError::*;
        match *self {
            UnsupportedOption(ref opt) => write!(f, "unsupported option: {:?}", opt),
            BadOption(ref opt) => write!(f, "bad option: {:?}", opt),

            InvalidPort(ref err) => write!(f, "invalid port: {}", err),
        }
    }
}

impl From<DetailedError> for Error {
    fn from(e: DetailedError) -> Self {
        Error::Detailed(e)
    }
}

/// `tokens` converts a string into an iterator of [`Token`s], intended for use with e.g. [`str::lines`].
///
/// These token streams are not complete, choosing to omit end-of-line blank characters as these have
/// no semantic importance to the format. For more details on the SSH option format, see [`Args`]
/// and [`Token`].
///
/// Note: In order to maintain compatibility with some of the more unusual parts of the config language,
/// we interpret the digraph `"=` (closing-quote-equals) as being a blank `Word("")`.
///
/// [`Token`s]: crate::option::Token
/// [`Token`]: crate::option::Token
/// [`str::lines`]: https://doc.rust-lang.org/std/primitive.str.html#method.lines
/// [`Args`]: crate::option::Args
///
/// # Example
///
/// ```
/// use ssh2_config::option::{tokens, Token};
///
/// assert_eq!(
///     tokens(r#"key="value""#)
///         .collect::<Vec<_>>(),
///     vec![Token::Word("key"), Token::Delim, Token::Quoted("value")]
/// );
///
/// assert_eq!(
///     tokens(r#"  key    val"ue"  "#)
///         .collect::<Vec<_>>(),
///     vec![Token::Word("key"), Token::Delim, Token::Word("val"), Token::Quoted("ue")]
/// );
/// ```
///
/// In the second example, notice that the blank characters at the beginning and end of the line are omitted.
///
/// # A note on multi-line strings
///
/// No ssh option can span multiple lines, so it's best to split before tokenizing each line individually
/// in order to ensure proper handling of "end of line" blank delimiters like carriage returns and line feeds:
///
/// ```
/// use ssh2_config::option;
/// use ssh2_config::option::Token;
///
/// assert_eq!(
///     "hello\x0c\nworld"
///         .lines()
///         .flat_map(option::tokens)
///         .collect::<Vec<_>>(),
///     vec![Token::Word("hello"), Token::Word("world")]
/// );
/// ```
pub fn tokens(line: &str) -> Tokens {
    let line = line
        .trim_start_matches(Tokens::BLANK)
        .trim_end_matches(Tokens::EOL_BLANK);
    Tokens {
        line,
        // matcher: line.match_indices(Tokens::CHARS),
        // last_match: None,
        chars: line.char_indices().peekable(),
    }
}

/// A token found in the ssh config language.
///
/// As we are unaware of any formal grammar for the ssh config language, this is an approximation
/// of the minimum elements necessary to handle some of the stranger, but accepted, expressions.
///
/// Notably, the "delimiter" token is explicitly included because both `w1 "w2"` and `w1"w2"`
/// are valid but have different meanings: the former is a complete config statement, declaring the
/// value for option `w1` to be `w2`, whereas the latter is a valid config fragment expressing the
/// single phrase `w1w2` that may be used either as an option name or value.
///
/// In order to tell these two cases apart, we include a literal `Delim` tokens in the stream:
///
/// ```
/// use ssh2_config::option::{tokens, Token};
///
/// assert_eq!(
///     tokens(r#"w1 "w2""#)
///         .collect::<Vec<_>>(),
///     vec![Token::Word("w1"), Token::Delim, Token::Quoted("w2")]
/// );
///
/// assert_eq!(
///     tokens(r#"w1"w2""#)
///         .collect::<Vec<_>>(),
///     vec![Token::Word("w1"), Token::Quoted("w2")]
/// );
/// ```
#[derive(Debug, PartialEq, Eq, Clone, Copy)]
pub enum Token<'a> {
    /// Ex. `KnownHostsFile` -> Word("KnownHostsFile")
    Word(&'a str),
    /// Ex. `"KnownHostsFile"` -> Quoted("KnownHostsFile")
    Quoted(&'a str),
    /// Repeated blanks, including at most one `=`
    Delim,
    /// Ex. unmatched quote: `"foo` -> `Invalid("foo")`
    Invalid(&'a str),
}

/// Args provide access to the configuration statements in a line.
///
/// As with many "found" languages, the SSH config language accepts some unexpected
/// and surprising items: `Port 22` is an accepted way to spell the pair of arguments
/// `("Port", "22")`, but so is `Po"rt"2"2"`:
///
/// ```
/// use ssh2_config::option::{Args, Arguments, tokens};
///
/// Args::new(tokens(r#"Port 22"#)).map_next(|port, args| {
///     args.map_next(|num, _| Ok(assert_eq!((port, num), ("Port", "22"))))
/// });
///
/// Args::new(tokens(r#"Po"rt"2"2""#)).map_next(|port, args| {
///     args.map_next(|num, _| Ok(assert_eq!((port, num), ("Port", "22"))))
/// });
/// ```
///
/// We use closures to provide access to the arguments themselves in order to "pay for
/// what you use" in this regard: the closure always takes a reference to a string, and
/// in the first case where we can return pointers into the original configuration we do
/// so. In the latter, we need to allocate (and/or modify, as upstream SSH does) in
/// order to remove the "interior" quote, but the closure allows us to only do that
/// additional work if the provided config requires it.
///
/// Arguments internally preserves the invariant that the stream does not begin with a
/// "Delim" token, instead greedily consuming one if it exists for the preceding argument.
pub struct Args<'a>(itertools::PutBack<Tokens<'a>>);

impl<'a> Args<'a> {
    /// new constructs a new Args wrapper for a stream of `Token`s
    pub fn new(tokens: Tokens<'a>) -> Self {
        Args(itertools::put_back(tokens))
    }

    /// has_next returns true if there is at least one more argument.
    fn has_next(self: &mut Self) -> bool {
        if let Some(next) = self.0.next() {
            self.0.put_back(next);
            true
        } else {
            false
        }
    }
}

impl<'a> Iterator for Args<'a> {
    type Item = Result<String, Error>;

    fn next(self: &mut Self) -> Option<Self::Item> {
        match self.map_owned(std::convert::identity) {
            Err(Error::MissingArgument) => None,
            res => Some(res),
        }
    }
}

impl<'a> Arguments for Args<'a> {
    // comparable to strdelim
    fn map_next<T, F>(self: &mut Self, f: F) -> Result<T, Error>
    where
        F: FnOnce(&str, &mut Self) -> Result<T, Error>,
    {
        use Token::*;

        match self.0.next() {
            None => Err(Error::MissingArgument),
            Some(Word(w)) => match self.0.next() {
                None | Some(Delim) => f(w, self),
                Some(Quoted(q)) => {
                    let arg = format!("{}{}", w, q);
                    match self.0.next() {
                        None | Some(Delim) => f(&arg, self),
                        Some(next @ Word(_)) | Some(next @ Quoted(_)) => {
                            self.0.put_back(next);
                            f(&arg, self)
                        }
                        Some(Invalid(inv)) => Err(Error::UnmatchedQuote(inv.to_owned())),
                    }
                }
                // We can't see back-to-back word tokens
                Some(Word(_)) => unreachable!(),
                Some(Invalid(inv)) => Err(Error::UnmatchedQuote(inv.to_owned())),
            },
            Some(Quoted(w)) => match self.0.next() {
                None | Some(Delim) => f(w, self),
                Some(next @ Quoted(_)) | Some(next @ Word(_)) => {
                    self.0.put_back(next);
                    f(w, self)
                }
                Some(Invalid(inv)) => Err(Error::UnmatchedQuote(inv.to_owned())),
            },
            Some(Delim) => f("", self),
            Some(Invalid(inv)) => Err(Error::UnmatchedQuote(inv.to_owned())),
        }
    }
}

/// Arguments represents access to the configuration arguments in a line.
///
/// Implementations should return `Err(MissingArgument)` if `map_next` is called
/// on an empty argument list.
///
/// See:
/// - `SSHOption.try_from((&str, &mut Arguments))`
/// - `Args`
pub trait Arguments: Iterator<Item = Result<String, Error>> {
    /// map_next provides access to the next argument and subsequent arguments
    fn map_next<T, F>(self: &mut Self, f: F) -> Result<T, Error>
    where
        F: FnOnce(&str, &mut Self) -> Result<T, Error>;

    /// map_one provides access to a owned copy of the next argument
    fn map_owned<T, F>(self: &mut Self, f: F) -> Result<T, Error>
    where
        F: FnOnce(String) -> T,
    {
        self.map_next(|a, _| Ok(f(a.to_owned())))
    }
}

/// An iterator of [`Token`]s created with the method [`tokens`].
///
/// [`Token`]: crate::option::Token
/// [`tokens`]: crate::option::tokens
#[derive(Debug)]
pub struct Tokens<'a> {
    line: &'a str,
    // TODO: MatchIndices?
    // matcher: MatchIndices<'a, &'static [char]>,
    // last_match: Option<(usize, &'a str)>,
    chars: Peekable<CharIndices<'a>>,
}

/// Option tokenizer.
impl<'a> Tokens<'a> {
    /// Delimiters separate other tokens in a line. Repeated instances of delimiters will be collapsed
    /// into a single [`Token::Delim`][0].
    ///
    /// For more details, see [strdelim_internal in misc.c][1].
    ///
    /// [0]: crate::Token::Delim
    /// [1]: https://github.com/openssh/openssh-portable/blob/e073106f370cdd2679e41f6f55a37b491f0e82fe/misc.c#L329
    pub const DELIMITERS: &'static [char] = &[' ', '\t' /* TODO: \r? */];

    /// Blanks are a superset of Delimiters that are considered "ignorable," but only when they appear at
    /// the beginning of a line.
    ///
    /// Note that we differ from [upstream] by omitting the newline `'\n'` character from this set.
    ///
    /// [upstream]: https://github.com/openssh/openssh-portable/blob/e073106f370cdd2679e41f6f55a37b491f0e82fe/misc.c#L323-L325
    pub const BLANK: &'static [char] = &[' ', '\t', '\r'];

    /// EOL blanks are the set of characters that are "ignorable" at the end of a line.
    ///
    /// Notably this includes the "form feed" character, as well as repeated carriage returns. We don't include
    /// the newline (`'\n'`) character in this set, however.
    ///
    /// See also: [readconfig.c].
    ///
    /// [readconfig.c]: https://github.com/openssh/openssh-portable/blob/14beca57ac92d62830c42444c26ba861812dc837/readconf.c#L916-L923
    pub const EOL_BLANK: &'static [char] = &[' ', '\t', '\r', '\x0c' /* form feed */];
}

impl<'a> Iterator for Tokens<'a> {
    type Item = Token<'a>;

    fn next(&mut self) -> Option<Token<'a>> {
        match self.chars.peek()? {
            // Comments are only valid at the beginning of the line (except for leading blanks)
            // See: https://github.com/openssh/openssh-portable/blob/14beca57ac92d62830c42444c26ba861812dc837/readconf.c#L932
            (0, '#') => {
                self.chars = "".char_indices().peekable();
                None
            }
            (i, ch) if Tokens::DELIMITERS.contains(ch) || *ch == '=' => {
                // Only blanks are "delimiters" after a `"`
                let mut eq =
                    *i > '"'.len_utf8() && &self.line.as_bytes()[i - '"'.len_utf8()..*i] == b"\"";
                if *ch == '=' && eq {
                    // "= digraph
                    let _ = self.chars.next();
                    return Some(Token::Word(""));
                }
                while let Some((_, ch)) = self.chars.peek() {
                    if !Tokens::DELIMITERS.contains(ch) && (*ch != '=' || eq) {
                        break;
                    }
                    eq = eq || *ch == '=';
                    let _ = self.chars.next();
                }
                Some(Token::Delim)
            }
            (start, '"') => {
                let start = start + '"'.len_utf8();
                let _ = self.chars.next();
                while let Some((_, ch)) = self.chars.peek() {
                    if *ch == '"' || *ch == '\n' {
                        break;
                    }
                    let _ = self.chars.next();
                }
                if let Some((end, ch)) = self.chars.next() {
                    let tok = &self.line[start..end];
                    Some(if ch == '"' {
                        Token::Quoted(tok)
                    } else {
                        Token::Invalid(tok)
                    })
                } else {
                    Some(Token::Invalid(&self.line[start..]))
                }
            }
            (start, _) => {
                let start = *start;
                let mut end = self.line.len();
                while let Some((i, ch)) = self.chars.peek() {
                    if Tokens::DELIMITERS.contains(ch) || *ch == '"' || *ch == '=' {
                        end = *i;
                        break;
                    }
                    let _ = self.chars.next();
                }
                Some(Token::Word(&self.line[start..end]))
            }
        }
    }
}

#[cfg(test)]
mod test {
    use super::SSHOption;
    use super::Token::*;
    use super::{parse_tokens, tokens, Args, Arguments, Env, Error};
    use itertools::Itertools;

    #[test]
    fn test_tokens() {
        macro_rules! case {
            {input: $left:expr, expect: $right:expr} => ({
                case!($left, $right, None)
            });
            {input: $left:expr, expect: $right:expr,} => ({
                case!($left, $right, None)
            });
            {input: $left:expr, expect: $right:expr, message: $msg:expr} => ({
                case!($left, $right, Some($msg))
            });
            {input: $left:expr, expect: $right:expr, message: $msg:expr,} => ({
                case!($left, $right, Some($msg))
            });
            ($input:expr, $expect:expr, $msg:expr) => ({
                match ($input, $expect, $msg) {
                    (input, expect, message) => {
                        let mut out = tokens(input);
                        let actual = out.by_ref().take(expect.len() + 1).collect::<Vec<_>>();
                        let more = out.next().is_some();
                        assert!(
                            actual == expect && !more,
                            r#"assertion failed: `tokens({:?}) == expected`
   actual: `[{:?}{}]`,
 expected: `{:?}`{}"#,
                            input,
                            actual.iter().format(", "),
                            if more { ", .." } else { "" },
                            expect,
                            message
                                .map(|e: &str| format!(": {}", e))
                                .unwrap_or("".to_string()),
                        );
                    }
                }
            });
        }

        case! {
            input: "",
            expect: vec![],
        };
        case! {
            input: "key",
            expect: vec![Word("key")],
        };
        case! {
            input: "key val",
            expect: vec![Word("key"), Delim, Word("val")],
        };
        case! {
            input: "key=val",
            expect: vec![Word("key"), Delim, Word("val")],
        };
        case! {
            input: "key==val",
            expect: vec![Word("key"), Delim, Delim, Word("val")],
        };
        case! {
            input: "key=      =val",
            expect: vec![Word("key"), Delim, Delim, Word("val")],
        };
        case! {
            input: "=key val",
            expect: vec![Delim, Word("key"), Delim, Word("val")],
            message: "tokens should not omit leading delimiters",
        };
        case! {
            input: "key val\t\r\x0c",
            expect: vec![Word("key"), Delim, Word("val")],
            message: "tokens should omit trailing blanks",
        };
        case! {
            input: "key val=",
            expect: vec![Word("key"), Delim, Word("val"), Delim],
            message: "tokens should preserve trailing `=`s",
        };
        case! {
            input: "key \"val\"",
            expect: vec![Word("key"), Delim, Quoted("val")],
        };
        case! {
            input: "w1\"w2\"",
            expect: vec![Word("w1"), Quoted("w2")],
        };
        case! {
            input: "\"w1",
            expect: vec![Invalid("w1")],
        };
        case! {
            input: "\"\"",
            expect: vec![Quoted("")],
        };
        // These two corner cases are unfortunate
        case! {
            input: "\"key\" =val",
            expect: vec![Quoted("key"), Delim, Delim, Word("val")],
            message: "quotes don't greedily consume following =, only blanks",
        };
        case! {
            input: "\"key\"=val",
            expect: vec![Quoted("key"), Word(""), Word("val")],
            message: "we invent a zero-width Word for the digraph \"=`",
        };
    }

    #[test]
    fn test_tokens_multiline() {
        assert_eq!(
            tokens("hello\x0c\nworld\x0c\r\r\n")
                .take(3)
                .collect::<Vec<_>>(),
            vec![Word("hello\x0c\nworld\x0c\r\r\n")],
            r#"
        As no ssh option can span multiple lines, `tokens` expects to operate on lines individually,
         so we currently look for "end of line" characters to be treated as any normal "word"
         character, unless they appear at the end of the input. See the docs for `tokens` for more
         examples on usage.

         Note: this test is intended to be more descriptive than normative."#
        );

        assert_eq!(
            tokens("\"hello\r\nworld").take(3).collect::<Vec<_>>(),
            vec![Invalid("hello\r"), Word("world")],
            r#"
        We make minor exception to the "`tokens` treats end of line characters as any other word
         character" rule for handling unterminated quotes: we'd like to avoid giving the impression,
         even in an error case, that strings in ssh configs can span multiple lines."#
        );
    }

    #[test]
    fn test_parse_tokens() {
        assert_matches!(
            parse_tokens::<_, _, Error>("", |_, _| Ok(())),
            Ok(None),
            "expected to successfully parse nothing"
        );
        assert_matches!(
            parse_tokens::<_, _, Error>("# comment", |_, _| Ok(())),
            Ok(None),
            "expected to successfully parse nothing"
        );

        for spelling in &[
            r#"Hello World"#,
            r#"=Hello World"#,
            r#"Hello World"#,
            r#"Hello       World"#,
            r#"Hello  "World""#,
            r#""Hello"  "World""#,
            r#"H"ello"  World"#,
            r#"H"ello"  "World""#,
            r#"Hello  Wo"rld""#,
            r#""Hello"  Wo"rld""#,
            r#"He"llo"  Wo"rld""#,
            r#""Hello"World"#,
            r#""Hello""World""#,
            r#"H"ello""World""#,
            r#"H"ello"W"orld""#,
        ] {
            parse_tokens::<_, _, Error>(spelling, |k, args| {
                args.map_next(|v, _| {
                    Ok(assert_eq!(
                        (k, v),
                        ("Hello", "World"),
                        "failed for input: {:?}",
                        spelling
                    ))
                })
            })
            .expect(format!("parse failed for input: {:?}", spelling).as_str())
            .expect("nothing found");
        }

        parse_tokens::<_, _, Error>("h\"el lo  \"       wo\" rld\"", |k, args| {
            args.map_next(|v, _| Ok(assert_eq!((k, v), ("hel lo  ", "wo rld"))))
        })
        .expect("parse failed")
        .expect("nothing found");

        parse_tokens::<_, _, Error>("hello=", |k, _| Ok(assert_eq!(k, "hello")))
            .expect("wanted to skip trailing delimiter(s)")
            .expect("nothing found");
    }

    #[test]
    fn test_parse_tokens_err() {
        assert_matches!(
            parse_tokens::<(), _, _>("a b", |_, _| Err(Error::MissingArgument))
                .expect_err("wanted parse error"),
            Error::MissingArgument
        );

        assert_matches!(
            parse_tokens::<_, _, Error>("hello world", |_, _| Ok(()))
                .expect_err("wanted parse error for unconsumed tokens"),
            Error::TrailingGarbage(w) => assert_eq!(w, "world")
        );

        assert_matches!(
            parse_tokens::<_, _, Error>("key #comment", |_, _| Ok(())).expect_err("wanted parse error"),
            Error::TrailingGarbage(w) => assert_eq!(w, "#comment")
        );

        assert_matches!(
            parse_tokens::<_, _, Error>("\"ello", |_, _| Ok(())).expect_err("wanted parse error"),
            Error::UnmatchedQuote(s) => assert_eq!(s, "ello")
        );
        assert_matches!(
            parse_tokens::<_, _, Error>("h\"ello", |_, _| Ok(())).expect_err("wanted parse error"),
            Error::UnmatchedQuote(s) => assert_eq!(s, "ello")
        );
        assert_matches!(
            parse_tokens::<_, _, Error>("h\"\"\"ello", |_, _| Ok(()))
                .expect_err("wanted parse error"),
            Error::UnmatchedQuote(s) => assert_eq!(s, "ello")
        );
        assert_matches!(
            parse_tokens::<_, _, Error>("\"h\"\"ello", |_, _| Ok(()))
                .expect_err("wanted parse error"),
            Error::UnmatchedQuote(s) => assert_eq!(s, "ello")
        );
    }

    #[test]
    fn test_ssh_option() {
        use std::str::FromStr;

        macro_rules! assert_parse {
            ($s:expr, $opt:expr) => {
                assert_eq!(SSHOption::from_str($s).expect("parse failed"), $opt);
                assert_eq!(
                    super::simple::parse_opt($s)
                        .expect("parse failed (simple)")
                        .expect("nothing found"),
                    $opt
                );
            };
        }

        assert_parse!(r#"User dusty"#, SSHOption::User(String::from("dusty")));
        assert_parse!(r#"Port 22"#, SSHOption::Port(22));
<<<<<<< HEAD
        // TODO: getservbyname
        // assert_parse!(r#"Port ssh"#, SSHOption::Port(22));
        assert_parse!(r#"Host *"#, SSHOption::Host(String::from("*")));
        assert_parse!(
            r#"Host example.com"#,
            SSHOption::Host(String::from("example.com"))
        );
        assert_parse!(
            r#"SendEnv LANG LC_* -SUPER_SECRET"#,
            SSHOption::SendEnv(vec![
                Env::Send(String::from("LANG")),
                Env::Send(String::from("LC_*")),
                Env::Rm(String::from("SUPER_SECRET")),
            ])
        );
    }

    #[test]
    fn test_args_iter() {
        assert_eq!(
            Args::new(tokens("Arg1 Arg2 Arg3"))
                .collect::<Result<Vec<_>, _>>()
                .unwrap(),
            vec![
                String::from("Arg1"),
                String::from("Arg2"),
                String::from("Arg3")
            ]
        );
=======
        if cfg!(feature = "with_libc") {
            assert_parse!(r#"Port ssh"#, SSHOption::Port(22));
        }
>>>>>>> cd47132e
    }
}

/// the simple module provides a simplified `ssh_config(5)` language that is expected to cover almost
/// all real-word configuration.
///
/// The grammar for the simplified language is as follows:
///
/// ```ebnf
/// config : line + ;
/// line : blank * [ comment | [ key [ blank + arg | blank * quoted ] + 32 ] ] blank * '\r' ? '\n' ;
/// comment: '#' NON_EOL *
/// key : ASCII_ALPHA + ;
/// quoted : '"' NON_QUOTE * '"' ;
/// blank : ' ' | '\t' | '=' ;
/// arg : [ NON_BLANK | NON_QUOTE ] + ;
/// ```
///
/// where:
///  * NON_EOL is any character other than `\n`
///  * ASCII_ALPHA is any character in the English ASCII alphabet range: [a-zA-Z]
///  * NON_QUOTE is any character besides `"`
///  * NON_BLANK is any character besides `blank`
pub mod simple {
    pub use super::{Arguments, Error, SSHOption};
    use core::str::CharIndices;
    use std::convert::TryFrom;
    use std::iter::Peekable;

    /// parse_opt reads a single option from a single line of config.
    ///
    /// The ssh_config format is entirely line-oriented (no option may span multiple lines), so it's best to use
    /// this in coordination with [`str::lines`]. This function returns `Result<Option<_>, _>` as it is possible
    /// to successfully parse no option from either a comment or a blank line.
    ///
    /// Note: This implementation technically accepts a subset of the configurations that ssh itself will
    /// understand, but should work for almost all configs that are likely to be encountered. For more detail
    /// on what this omits, see the [`simple` module] and [`super::Args`].
    ///
    /// [`simple` module]: crate::options::simple
    /// [`super::Args`]: super::Args
    /// [`str::lines`]: https://doc.rust-lang.org/std/primitive.str.html#method.lines
    ///
    /// # Example
    ///
    /// ```
    /// use ssh2_config::option::simple::{parse_opt, SSHOption};
    ///
    /// let opts: Result<Vec<_>, _> = r#"# a comment
    /// Hostname example.com
    /// Port 22
    /// "#
    ///     .lines()
    ///     .filter_map(|line| parse_opt(line).transpose())
    ///     .collect();
    ///
    /// assert_eq!(
    ///     opts.unwrap(),
    ///     vec![SSHOption::Hostname(String::from("example.com")), SSHOption::Port(22)],
    /// );
    /// ```
    pub fn parse_opt<S>(line: S) -> Result<Option<SSHOption>, Error>
    where
        S: AsRef<str>,
    {
        let mut args = Args(tokens(line.as_ref()));
        let res = match args.0.next() {
            None => Ok(None),
            Some(keyword) => Some(TryFrom::try_from((keyword?, &mut args))).transpose(),
        };

        match args.0.next() {
            None => res,
            Some(more) => Err(Error::TrailingGarbage(more?.to_owned())),
        }
    }

    struct Args<'a>(Tokens<'a>);

    impl<'a> Iterator for Args<'a> {
        type Item = Result<String, Error>;

        fn next(self: &mut Self) -> Option<Self::Item> {
            Some(self.0.next()?.map(str::to_owned))
        }
    }

    impl<'a> Arguments for Args<'a> {
        fn map_next<T, F>(self: &mut Self, f: F) -> Result<T, Error>
        where
            F: FnOnce(&str, &mut Self) -> Result<T, Error>,
        {
            match self.0.next() {
                None => Err(Error::MissingArgument),
                Some(arg) => f(arg?, self),
            }
        }
    }

    /// An iterator of [`&str`]s created with the method [`tokens`].
    ///
    /// [`tokens`]: crate::option::simple::tokens
    pub struct Tokens<'a> {
        line: &'a str,
        chars: Peekable<CharIndices<'a>>,
    }

    impl<'a> Tokens<'a> {
        const BLANK: &'static [char] = &[' ', '\t', '='];

        fn peeking_find<P>(&mut self, predicate: P) -> Option<&(usize, char)>
        where
            P: Fn(&(usize, char)) -> bool,
        {
            while let Some(e) = self.chars.peek() {
                if predicate(e) {
                    break;
                }
                let _ = self.chars.next();
            }
            self.chars.peek()
        }
    }

    /// `tokens` converts a string into an iterator of [`&str`s], intended for use with [`str::lines`].
    ///
    /// Note that it does not handle carriage return (`\r`) or new
    ///
    /// [`str::lines`]: https://doc.rust-lang.org/std/primitive.str.html#method.lines
    ///
    /// # Example
    ///
    /// ```
    /// use ssh2_config::option::simple;
    /// use ssh2_config::option::simple::Error;
    ///
    /// assert_eq!(
    ///     "hello\nworld"
    ///         .lines()
    ///         .flat_map(simple::tokens)
    ///         .collect::<Result<Vec<_>, Error>>()
    ///         .unwrap(),
    ///     vec!["hello", "world"]
    /// );
    /// ```
    pub fn tokens(line: &str) -> Tokens {
        let line = line
            .trim_start_matches(Tokens::BLANK)
            .trim_end_matches(Tokens::BLANK);
        Tokens {
            line,
            chars: line.char_indices().peekable(),
        }
    }

    impl<'a> Iterator for Tokens<'a> {
        type Item = Result<&'a str, Error>;

        fn next(&mut self) -> Option<Self::Item> {
            match self.chars.next()? {
                // Comments are only valid at the beginning of the line (except for leading blanks)
                // See: https://github.com/openssh/openssh-portable/blob/14beca57ac92d62830c42444c26ba861812dc837/readconf.c#L932
                (0, '#') => {
                    self.chars = "".char_indices().peekable();
                    None
                }
                (start, '"') => {
                    let start = start + '"'.len_utf8();
                    if let Some((end, ch)) = self.chars.find(|(_, ch)| ch == &'"' || ch == &'\n') {
                        let tok = &self.line[start..end];
                        Some(if ch == '"' {
                            Ok(tok)
                        } else {
                            Err(Error::UnmatchedQuote(tok.to_owned()))
                        })
                    } else {
                        Some(Err(Error::UnmatchedQuote(self.line[start..].to_owned())))
                    }
                }
                (start, _) => {
                    let end = self
                        .peeking_find(|(_, ch)| Tokens::BLANK.contains(ch) || ch == &'"')
                        .map(|&(idx, _)| idx)
                        .unwrap_or_else(|| self.line.len());

                    let _ = self.peeking_find(|(_, ch)| !Tokens::BLANK.contains(ch) || ch == &'"');

                    Some(Ok(&self.line[start..end]))
                }
            }
        }
    }

    #[cfg(test)]
    mod test {
        use super::tokens;
        use itertools::Itertools;

        #[test]
        fn test_tokens() {
            macro_rules! case {
                ({input: $left:expr, expect: $right:expr}) => {{
                    case!($left, $right, None)
                }};
                ({input: $left:expr, expect: $right:expr,}) => {{
                    case!($left, $right, None)
                }};
                ({input: $left:expr, expect: $right:expr, message: $msg:expr}) => {{
                    case!($left, $right, Some($msg))
                }};
                ({input: $left:expr, expect: $right:expr, message: $msg:expr,}) => {{
                    case!($left, $right, Some($msg))
                }};
                ($input:expr, $expect:expr, $msg:expr) => {{
                    let (input, expect, message): (_, Vec<&str>, _) = ($input, $expect, $msg);
                    let mut out = tokens(input);
                    let actual = out
                        .by_ref()
                        .take(expect.len() + 1)
                        .collect::<Result<Vec<_>, _>>()
                        .expect("got invalid token");
                    let more = out.next().is_some();
                    assert!(
                        actual == expect && !more,
                        r#"assertion failed: `tokens({:?}) == expected`
   actual: `[{:?}{}]`,
 expected: `{:?}`{}"#,
                        input,
                        actual.iter().format(", "),
                        if more { ", .." } else { "" },
                        expect,
                        message
                            .map(|e: &str| format!(": {}", e))
                            .unwrap_or("".to_string()),
                    );
                }};
            }

            case! ({
                input: "",
                expect: vec![],
            });
            case! ({
                input: "# comment",
                expect: vec![],
            });
            case! ({
                input: "key",
                expect: vec!["key"],
            });
            case! ({
                input: "key val",
                expect: vec!["key", "val"],
            });
            case! ({
                input: "key\tval",
                expect: vec!["key", "val"],
            });
            case! ({
                input: "key \t val",
                expect: vec!["key", "val"],
            });
            case! ({
                input: "key=val",
                expect: vec!["key", "val"],
            });
            case! ({
                input: "key==val",
                expect: vec!["key", "val"],
                message: "the simplified language considers `=` equivalent to any other blank",
            });
            case! ({
                input: "     key=      =val   ",
                expect: vec!["key", "val"],
                message: "both leading and trailing blanks should be stripped",
            });
            case! ({
                input: "key \"val\"",
                expect: vec!["key", "val"],
            });
            case! ({
                input: "key\"val1\"val2",
                expect: vec!["key", "val1", "val2"],
                message: "the simplified language breaks on quotes",
            });
            case! ({
                input: "key\"\"val",
                expect: vec!["key", "", "val"],
                message: "the simplified language breaks on quotes",
            });
        }
    }
}<|MERGE_RESOLUTION|>--- conflicted
+++ resolved
@@ -104,7 +104,7 @@
                 args.map(|maybe_arg| {
                     maybe_arg.map(|arg| {
                         if arg.starts_with("-") {
-                            Env::Rm(arg)
+                            Env::Rm(arg[1..].to_string())
                         } else {
                             Env::Send(arg)
                         }
@@ -888,9 +888,9 @@
 
         assert_parse!(r#"User dusty"#, SSHOption::User(String::from("dusty")));
         assert_parse!(r#"Port 22"#, SSHOption::Port(22));
-<<<<<<< HEAD
-        // TODO: getservbyname
-        // assert_parse!(r#"Port ssh"#, SSHOption::Port(22));
+        if cfg!(feature = "with_libc") {
+            assert_parse!(r#"Port ssh"#, SSHOption::Port(22));
+        }
         assert_parse!(r#"Host *"#, SSHOption::Host(String::from("*")));
         assert_parse!(
             r#"Host example.com"#,
@@ -918,11 +918,6 @@
                 String::from("Arg3")
             ]
         );
-=======
-        if cfg!(feature = "with_libc") {
-            assert_parse!(r#"Port ssh"#, SSHOption::Port(22));
-        }
->>>>>>> cd47132e
     }
 }
 
